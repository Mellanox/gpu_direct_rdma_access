--- conflicted
+++ resolved
@@ -1341,12 +1341,8 @@
 	int                     is_global = 0;
     	union ibv_gid           rem_gid;
     	int                     ret_val;
-<<<<<<< HEAD
-
+  
 	exec_params.wr_id = attr->wr_id;
-=======
-	
->>>>>>> 858ff5df
 	exec_params.device = attr->local_buf_rdma->rdma_dev;
 	exec_params.flags = attr->flags;
 	exec_params.local_buf_mr_lkey = (uint32_t)attr->local_buf_rdma->mr->lkey;
